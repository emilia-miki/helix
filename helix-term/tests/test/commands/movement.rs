use super::*;

#[tokio::test(flavor = "multi_thread")]
async fn test_move_parent_node_end() -> anyhow::Result<()> {
    let tests = vec![
        // single cursor stays single cursor, first goes to end of current
        // node, then parent
        (
            helpers::platform_line(indoc! {r##"
                fn foo() {
                    let result = if true {
                        "yes"
                    } else {
                        "no#["|]#
                    }
                }
            "##}),
            "<A-e>",
            helpers::platform_line(indoc! {"\
                fn foo() {
                    let result = if true {
                        \"yes\"
                    } else {
                        \"no\"#[\n|]#
                    }
                }
            "}),
        ),
        (
            helpers::platform_line(indoc! {"\
                fn foo() {
                    let result = if true {
                        \"yes\"
                    } else {
                        \"no\"#[\n|]#
                    }
                }
            "}),
            "<A-e>",
            helpers::platform_line(indoc! {"\
                fn foo() {
                    let result = if true {
                        \"yes\"
                    } else {
                        \"no\"
                    }#[\n|]#
                }
            "}),
        ),
        // select mode extends
        (
            helpers::platform_line(indoc! {r##"
                fn foo() {
                    let result = if true {
                        "yes"
                    } else {
                        #["no"|]#
                    }
                }
            "##}),
            "v<A-e><A-e>",
            helpers::platform_line(indoc! {"\
                fn foo() {
                    let result = if true {
                        \"yes\"
                    } else {
                        #[\"no\"
                    }\n|]#
                }
            "}),
        ),
    ];

    for test in tests {
        test_with_config(AppBuilder::new().with_file("foo.rs", None), test).await?;
    }

    Ok(())
}

#[tokio::test(flavor = "multi_thread")]
async fn test_move_parent_node_start() -> anyhow::Result<()> {
    let tests = vec![
        // single cursor stays single cursor, first goes to end of current
        // node, then parent
        (
            helpers::platform_line(indoc! {r##"
                fn foo() {
                    let result = if true {
                        "yes"
                    } else {
                        "no#["|]#
                    }
                }
            "##}),
            "<A-b>",
            helpers::platform_line(indoc! {"\
                fn foo() {
                    let result = if true {
                        \"yes\"
                    } else {
                        #[\"|]#no\"
                    }
                }
            "}),
        ),
        (
            helpers::platform_line(indoc! {"\
                fn foo() {
                    let result = if true {
                        \"yes\"
                    } else {
                        \"no\"#[\n|]#
                    }
                }
            "}),
            "<A-b>",
            helpers::platform_line(indoc! {"\
                fn foo() {
                    let result = if true {
                        \"yes\"
                    } else #[{|]#
                        \"no\"
                    }
                }
            "}),
        ),
        (
            helpers::platform_line(indoc! {"\
                fn foo() {
                    let result = if true {
                        \"yes\"
                    } else #[{|]#
                        \"no\"
                    }
                }
            "}),
            "<A-b>",
            helpers::platform_line(indoc! {"\
                fn foo() {
                    let result = if true {
                        \"yes\"
                    } #[e|]#lse {
                        \"no\"
                    }
                }
            "}),
        ),
        // select mode extends
        (
            helpers::platform_line(indoc! {r##"
                fn foo() {
                    let result = if true {
                        "yes"
                    } else {
                        #["no"|]#
                    }
                }
            "##}),
            "v<A-b><A-b>",
            helpers::platform_line(indoc! {"\
                fn foo() {
                    let result = if true {
                        \"yes\"
                    } else #[|{
                        ]#\"no\"
                    }
                }
            "}),
        ),
        (
            helpers::platform_line(indoc! {r##"
                fn foo() {
                    let result = if true {
                        "yes"
                    } else {
                        #["no"|]#
                    }
                }
            "##}),
            "v<A-b><A-b><A-b>",
            helpers::platform_line(indoc! {"\
                fn foo() {
                    let result = if true {
                        \"yes\"
                    } #[|else {
                        ]#\"no\"
                    }
                }
            "}),
        ),
    ];

    for test in tests {
        test_with_config(AppBuilder::new().with_file("foo.rs", None), test).await?;
    }

    Ok(())
}

#[tokio::test(flavor = "multi_thread")]
async fn test_smart_tab_move_parent_node_end() -> anyhow::Result<()> {
    let tests = vec![
        // single cursor stays single cursor, first goes to end of current
        // node, then parent
        (
            helpers::platform_line(indoc! {r##"
                fn foo() {
                    let result = if true {
                        "yes"
                    } else {
                        "no#["|]#
                    }
                }
            "##}),
            "i<tab>",
            helpers::platform_line(indoc! {"\
                fn foo() {
                    let result = if true {
                        \"yes\"
                    } else {
                        \"no\"#[|\n]#
                    }
                }
            "}),
        ),
        (
            helpers::platform_line(indoc! {"\
                fn foo() {
                    let result = if true {
                        \"yes\"
                    } else {
                        \"no\"#[\n|]#
                    }
                }
            "}),
            "i<tab>",
            helpers::platform_line(indoc! {"\
                fn foo() {
                    let result = if true {
                        \"yes\"
                    } else {
                        \"no\"
                    }#[|\n]#
                }
            "}),
        ),
        // appending to the end of a line should still look at the current
        // line, not the next one
        (
            helpers::platform_line(indoc! {"\
                fn foo() {
                    let result = if true {
                        \"yes\"
                    } else {
                        \"no#[\"|]#
                    }
                }
            "}),
            "a<tab>",
            helpers::platform_line(indoc! {"\
                fn foo() {
                    let result = if true {
                        \"yes\"
                    } else {
                        \"no\"
                    }#[\n|]#
                }
            "}),
        ),
        // before cursor is all whitespace, so insert tab
        (
            helpers::platform_line(indoc! {"\
                fn foo() {
                    let result = if true {
                        \"yes\"
                    } else {
                        #[\"no\"|]#
                    }
                }
            "}),
            "i<tab>",
            helpers::platform_line(indoc! {"\
                fn foo() {
                    let result = if true {
                        \"yes\"
                    } else {
                            #[|\"no\"]#
                    }
                }
            "}),
        ),
        // if selection spans multiple lines, it should still only look at the
        // line on which the head is
        (
            helpers::platform_line(indoc! {"\
                fn foo() {
                    let result = if true {
                        #[\"yes\"
                    } else {
                        \"no\"|]#
                    }
                }
            "}),
            "a<tab>",
            helpers::platform_line(indoc! {"\
                fn foo() {
                    let result = if true {
                        \"yes\"
                    } else {
                        \"no\"
                    }#[\n|]#
                }
            "}),
        ),
        (
            helpers::platform_line(indoc! {"\
                fn foo() {
                    let result = if true {
                        #[\"yes\"
                    } else {
                        \"no\"|]#
                    }
                }
            "}),
            "i<tab>",
            helpers::platform_line(indoc! {"\
                fn foo() {
                    let result = if true {
                            #[|\"yes\"
                    } else {
                        \"no\"]#
                    }
                }
            "}),
        ),
        (
            helpers::platform_line(indoc! {"\
                fn foo() {
                    #[l|]#et result = if true {
                        #(\"yes\"
                    } else {
                        \"no\"|)#
                    }
                }
            "}),
            "i<tab>",
            helpers::platform_line(indoc! {"\
                fn foo() {
                        #[|l]#et result = if true {
                            #(|\"yes\"
                    } else {
                        \"no\")#
                    }
                }
            "}),
        ),
        (
            helpers::platform_line(indoc! {"\
                fn foo() {
                    let result = if true {
                        \"yes\"#[\n|]#
                    } else {
                        \"no\"#(\n|)#
                    }
                }
            "}),
            "i<tab>",
            helpers::platform_line(indoc! {"\
                fn foo() {
                    let result = if true {
                        \"yes\"
                    }#[| ]#else {
                        \"no\"
                    }#(|\n)#
                }
            "}),
        ),
        (
            helpers::platform_line(indoc! {"\
                fn foo() {
                    let result = if true {
                        #[\"yes\"|]#
                    } else {
                        #(\"no\"|)#
                    }
                }
            "}),
            "i<tab>",
            helpers::platform_line(indoc! {"\
                fn foo() {
                    let result = if true {
                            #[|\"yes\"]#
                    } else {
                            #(|\"no\")#
                    }
                }
            "}),
        ),
        // if any cursors are not preceded by all whitespace, then do the
        // smart_tab action
        (
            helpers::platform_line(indoc! {"\
                fn foo() {
                    let result = if true {
                        #[\"yes\"\n|]#
                    } else {
                        \"no#(\"\n|)#
                    }
                }
            "}),
            "i<tab>",
            helpers::platform_line(indoc! {"\
                fn foo() {
                    let result = if true {
                        \"yes\"
                    }#[| ]#else {
                        \"no\"
                    }#(|\n)#
                }
            "}),
        ),
        // Ctrl-tab always inserts a tab
        (
            helpers::platform_line(indoc! {"\
                fn foo() {
                    let result = if true {
                        #[\"yes\"\n|]#
                    } else {
                        \"no#(\"\n|)#
                    }
                }
            "}),
            "i<S-tab>",
            helpers::platform_line(indoc! {"\
                fn foo() {
                    let result = if true {
                            #[|\"yes\"\n]#
                    } else {
                        \"no    #(|\"\n)#
                    }
                }
            "}),
        ),
    ];

    for test in tests {
        test_with_config(AppBuilder::new().with_file("foo.rs", None), test).await?;
    }

    Ok(())
}

#[tokio::test(flavor = "multi_thread")]
<<<<<<< HEAD
async fn select_all_siblings() -> anyhow::Result<()> {
    let tests = vec![
        // basic tests
        (
            helpers::platform_line(indoc! {r##"
                let foo = bar(#[a|]#, b, c);
            "##}),
            "<A-a>",
            helpers::platform_line(indoc! {r##"
                let foo = bar(#[a|]#, #(b|)#, #(c|)#);
            "##}),
        ),
        (
            helpers::platform_line(indoc! {r##"
                let a = [
                    #[1|]#,
                    2,
                    3,
                    4,
                    5,
                ];
            "##}),
            "<A-a>",
            helpers::platform_line(indoc! {r##"
                let a = [
                    #[1|]#,
                    #(2|)#,
                    #(3|)#,
                    #(4|)#,
                    #(5|)#,
                ];
            "##}),
        ),
        // direction is preserved
        (
            helpers::platform_line(indoc! {r##"
                let a = [
                    #[|1]#,
                    2,
                    3,
                    4,
                    5,
                ];
            "##}),
            "<A-a>",
            helpers::platform_line(indoc! {r##"
                let a = [
                    #[|1]#,
                    #(|2)#,
                    #(|3)#,
                    #(|4)#,
                    #(|5)#,
                ];
            "##}),
        ),
        // can't pick any more siblings - selection stays the same
        (
            helpers::platform_line(indoc! {r##"
                let a = [
                    #[1|]#,
                    #(2|)#,
                    #(3|)#,
                    #(4|)#,
                    #(5|)#,
                ];
            "##}),
            "<A-a>",
            helpers::platform_line(indoc! {r##"
                let a = [
                    #[1|]#,
                    #(2|)#,
                    #(3|)#,
                    #(4|)#,
                    #(5|)#,
                ];
            "##}),
        ),
        // each cursor does the sibling select independently
        (
            helpers::platform_line(indoc! {r##"
                let a = [
                    #[1|]#,
                    2,
                    3,
                    4,
                    5,
                ];

                let b = [
                    #("one"|)#,
                    "two",
                    "three",
                    "four",
                    "five",
                ];
            "##}),
            "<A-a>",
            helpers::platform_line(indoc! {r##"
                let a = [
                    #[1|]#,
                    #(2|)#,
                    #(3|)#,
                    #(4|)#,
                    #(5|)#,
                ];

                let b = [
                    #("one"|)#,
                    #("two"|)#,
                    #("three"|)#,
                    #("four"|)#,
                    #("five"|)#,
                ];
            "##}),
        ),
        // conflicting sibling selections get normalized. Here, the primary
        // selection would choose every list item, but because the secondary
        // range covers more than one item, the descendent is the entire list,
        // which means the sibling is the assignment. The list item ranges just
        // get normalized out since the list itself becomes selected.
        (
            helpers::platform_line(indoc! {r##"
                let a = [
                    #[1|]#,
                    2,
                    #(3,
                    4|)#,
                    5,
                ];
            "##}),
            "<A-a>",
            helpers::platform_line(indoc! {r##"
                let #(a|)# = #[[
                    1,
                    2,
                    3,
                    4,
                    5,
                ]|]#;
=======
async fn expand_shrink_selection() -> anyhow::Result<()> {
    let tests = vec![
        // single range
        (
            helpers::platform_line(indoc! {r##"
                Some(#[thing|]#)
            "##}),
            "<A-o><A-o>",
            helpers::platform_line(indoc! {r##"
                #[Some(thing)|]#
            "##}),
        ),
        // multi range
        (
            helpers::platform_line(indoc! {r##"
                Some(#[thing|]#)
                Some(#(other_thing|)#)
            "##}),
            "<A-o>",
            helpers::platform_line(indoc! {r##"
                Some#[(thing)|]#
                Some#((other_thing)|)#
            "##}),
        ),
        // multi range collision merges
        (
            helpers::platform_line(indoc! {r##"
                (
                    Some(#[thing|]#),
                    Some(#(other_thing|)#),
                )
            "##}),
            "<A-o><A-o><A-o>",
            helpers::platform_line(indoc! {r##"
                #[(
                    Some(thing),
                    Some(other_thing),
                )|]#
            "##}),
        ),
        // multi range collision merges, then shrinks back to original
        (
            helpers::platform_line(indoc! {r##"
                (
                    Some(#[thing|]#),
                    Some(#(other_thing|)#),
                )
            "##}),
            "<A-o><A-o><A-o><A-i>",
            helpers::platform_line(indoc! {r##"
                (
                    #[Some(thing)|]#,
                    #(Some(other_thing)|)#,
                )
            "##}),
        ),
        (
            helpers::platform_line(indoc! {r##"
                (
                    Some(#[thing|]#),
                    Some(#(other_thing|)#),
                )
            "##}),
            "<A-o><A-o><A-o><A-i><A-i>",
            helpers::platform_line(indoc! {r##"
                (
                    Some#[(thing)|]#,
                    Some#((other_thing)|)#,
                )
            "##}),
        ),
        (
            helpers::platform_line(indoc! {r##"
                (
                    Some(#[thing|]#),
                    Some(#(other_thing|)#),
                )
            "##}),
            "<A-o><A-o><A-o><A-i><A-i><A-i>",
            helpers::platform_line(indoc! {r##"
                (
                    Some(#[thing|]#),
                    Some(#(other_thing|)#),
                )
            "##}),
        ),
        // shrink with no expansion history defaults to first child
        (
            helpers::platform_line(indoc! {r##"
                #[(
                    Some(thing),
                    Some(other_thing),
                )|]#
            "##}),
            "<A-i>",
            helpers::platform_line(indoc! {r##"
                (
                    #[Some(thing)|]#,
                    Some(other_thing),
                )
            "##}),
        ),
        // any movement cancels selection history and falls back to first child
        (
            helpers::platform_line(indoc! {r##"
                (
                    Some(#[thing|]#),
                    Some(#(other_thing|)#),
                )

            "##}),
            "<A-o><A-o><A-o>jkvkkk<A-i>",
            helpers::platform_line(indoc! {r##"
                (
                    #[|Some(thing)]#,
                    Some(other_thing),
                )

>>>>>>> 0f47d17a
            "##}),
        ),
    ];

    for test in tests {
        test_with_config(AppBuilder::new().with_file("foo.rs", None), test).await?;
    }

    Ok(())
}

#[tokio::test(flavor = "multi_thread")]
<<<<<<< HEAD
async fn select_all_children() -> anyhow::Result<()> {
    let tests = vec![
        // basic tests
        (
            helpers::platform_line(indoc! {r##"
                let foo = bar#[(a, b, c)|]#;
            "##}),
            "<A-I>",
            helpers::platform_line(indoc! {r##"
                let foo = bar(#[a|]#, #(b|)#, #(c|)#);
            "##}),
        ),
        (
            helpers::platform_line(indoc! {r##"
                let a = #[[
                    1,
                    2,
                    3,
                    4,
                    5,
                ]|]#;
            "##}),
            "<A-I>",
            helpers::platform_line(indoc! {r##"
                let a = [
                    #[1|]#,
                    #(2|)#,
                    #(3|)#,
                    #(4|)#,
                    #(5|)#,
                ];
            "##}),
        ),
        // direction is preserved
        (
            helpers::platform_line(indoc! {r##"
                let a = #[|[
                    1,
                    2,
                    3,
                    4,
                    5,
                ]]#;
            "##}),
            "<A-I>",
            helpers::platform_line(indoc! {r##"
                let a = [
                    #[|1]#,
                    #(|2)#,
                    #(|3)#,
                    #(|4)#,
                    #(|5)#,
                ];
            "##}),
        ),
        // can't pick any more children - selection stays the same
        (
            helpers::platform_line(indoc! {r##"
                let a = [
                    #[1|]#,
                    #(2|)#,
                    #(3|)#,
                    #(4|)#,
                    #(5|)#,
                ];
            "##}),
            "<A-I>",
            helpers::platform_line(indoc! {r##"
                let a = [
                    #[1|]#,
                    #(2|)#,
                    #(3|)#,
                    #(4|)#,
                    #(5|)#,
                ];
            "##}),
        ),
        // each cursor does the sibling select independently
        (
            helpers::platform_line(indoc! {r##"
                let a = #[|[
                    1,
                    2,
                    3,
                    4,
                    5,
                ]]#;

                let b = #([
                    "one",
                    "two",
                    "three",
                    "four",
                    "five",
                ]|)#;
            "##}),
            "<A-I>",
            helpers::platform_line(indoc! {r##"
                let a = [
                    #[|1]#,
                    #(|2)#,
                    #(|3)#,
                    #(|4)#,
                    #(|5)#,
                ];

                let b = [
                    #("one"|)#,
                    #("two"|)#,
                    #("three"|)#,
                    #("four"|)#,
                    #("five"|)#,
                ];
=======
async fn expand_selection_around() -> anyhow::Result<()> {
    let tests = vec![
        // single cursor stays single cursor, first goes to end of current
        // node, then parent
        (
            helpers::platform_line(indoc! {r##"
                Some(#[thing|]#)
            "##}),
            "<A-O><A-O>",
            helpers::platform_line(indoc! {r##"
                #[Some(|]#thing#()|)#
            "##}),
        ),
        // shrinking restores previous selection
        (
            helpers::platform_line(indoc! {r##"
                Some(#[thing|]#)
            "##}),
            "<A-O><A-O><A-i><A-i>",
            helpers::platform_line(indoc! {r##"
                Some(#[thing|]#)
            "##}),
        ),
        // multi range collision merges expand as normal, except with the
        // original selection removed from the result
        (
            helpers::platform_line(indoc! {r##"
                (
                    Some(#[thing|]#),
                    Some(#(other_thing|)#),
                )
            "##}),
            "<A-O><A-O><A-O>",
            helpers::platform_line(indoc! {r##"
                #[(
                    Some(|]#thing#(),
                    Some(|)#other_thing#(),
                )|)#
            "##}),
        ),
        (
            helpers::platform_line(indoc! {r##"
                (
                    Some(#[thing|]#),
                    Some(#(other_thing|)#),
                )
            "##}),
            "<A-O><A-O><A-O><A-i><A-i><A-i>",
            helpers::platform_line(indoc! {r##"
                (
                    Some(#[thing|]#),
                    Some(#(other_thing|)#),
                )
>>>>>>> 0f47d17a
            "##}),
        ),
    ];

    for test in tests {
        test_with_config(AppBuilder::new().with_file("foo.rs", None), test).await?;
    }

    Ok(())
}<|MERGE_RESOLUTION|>--- conflicted
+++ resolved
@@ -452,7 +452,6 @@
 }
 
 #[tokio::test(flavor = "multi_thread")]
-<<<<<<< HEAD
 async fn select_all_siblings() -> anyhow::Result<()> {
     let tests = vec![
         // basic tests
@@ -592,126 +591,6 @@
                     4,
                     5,
                 ]|]#;
-=======
-async fn expand_shrink_selection() -> anyhow::Result<()> {
-    let tests = vec![
-        // single range
-        (
-            helpers::platform_line(indoc! {r##"
-                Some(#[thing|]#)
-            "##}),
-            "<A-o><A-o>",
-            helpers::platform_line(indoc! {r##"
-                #[Some(thing)|]#
-            "##}),
-        ),
-        // multi range
-        (
-            helpers::platform_line(indoc! {r##"
-                Some(#[thing|]#)
-                Some(#(other_thing|)#)
-            "##}),
-            "<A-o>",
-            helpers::platform_line(indoc! {r##"
-                Some#[(thing)|]#
-                Some#((other_thing)|)#
-            "##}),
-        ),
-        // multi range collision merges
-        (
-            helpers::platform_line(indoc! {r##"
-                (
-                    Some(#[thing|]#),
-                    Some(#(other_thing|)#),
-                )
-            "##}),
-            "<A-o><A-o><A-o>",
-            helpers::platform_line(indoc! {r##"
-                #[(
-                    Some(thing),
-                    Some(other_thing),
-                )|]#
-            "##}),
-        ),
-        // multi range collision merges, then shrinks back to original
-        (
-            helpers::platform_line(indoc! {r##"
-                (
-                    Some(#[thing|]#),
-                    Some(#(other_thing|)#),
-                )
-            "##}),
-            "<A-o><A-o><A-o><A-i>",
-            helpers::platform_line(indoc! {r##"
-                (
-                    #[Some(thing)|]#,
-                    #(Some(other_thing)|)#,
-                )
-            "##}),
-        ),
-        (
-            helpers::platform_line(indoc! {r##"
-                (
-                    Some(#[thing|]#),
-                    Some(#(other_thing|)#),
-                )
-            "##}),
-            "<A-o><A-o><A-o><A-i><A-i>",
-            helpers::platform_line(indoc! {r##"
-                (
-                    Some#[(thing)|]#,
-                    Some#((other_thing)|)#,
-                )
-            "##}),
-        ),
-        (
-            helpers::platform_line(indoc! {r##"
-                (
-                    Some(#[thing|]#),
-                    Some(#(other_thing|)#),
-                )
-            "##}),
-            "<A-o><A-o><A-o><A-i><A-i><A-i>",
-            helpers::platform_line(indoc! {r##"
-                (
-                    Some(#[thing|]#),
-                    Some(#(other_thing|)#),
-                )
-            "##}),
-        ),
-        // shrink with no expansion history defaults to first child
-        (
-            helpers::platform_line(indoc! {r##"
-                #[(
-                    Some(thing),
-                    Some(other_thing),
-                )|]#
-            "##}),
-            "<A-i>",
-            helpers::platform_line(indoc! {r##"
-                (
-                    #[Some(thing)|]#,
-                    Some(other_thing),
-                )
-            "##}),
-        ),
-        // any movement cancels selection history and falls back to first child
-        (
-            helpers::platform_line(indoc! {r##"
-                (
-                    Some(#[thing|]#),
-                    Some(#(other_thing|)#),
-                )
-
-            "##}),
-            "<A-o><A-o><A-o>jkvkkk<A-i>",
-            helpers::platform_line(indoc! {r##"
-                (
-                    #[|Some(thing)]#,
-                    Some(other_thing),
-                )
-
->>>>>>> 0f47d17a
             "##}),
         ),
     ];
@@ -724,7 +603,6 @@
 }
 
 #[tokio::test(flavor = "multi_thread")]
-<<<<<<< HEAD
 async fn select_all_children() -> anyhow::Result<()> {
     let tests = vec![
         // basic tests
@@ -838,7 +716,148 @@
                     #("four"|)#,
                     #("five"|)#,
                 ];
-=======
+            "##}),
+        ),
+    ];
+
+    for test in tests {
+        test_with_config(AppBuilder::new().with_file("foo.rs", None), test).await?;
+    }
+
+    Ok(())
+}
+
+#[tokio::test(flavor = "multi_thread")]
+async fn expand_shrink_selection() -> anyhow::Result<()> {
+    let tests = vec![
+        // single range
+        (
+            helpers::platform_line(indoc! {r##"
+                Some(#[thing|]#)
+            "##}),
+            "<A-o><A-o>",
+            helpers::platform_line(indoc! {r##"
+                #[Some(thing)|]#
+            "##}),
+        ),
+        // multi range
+        (
+            helpers::platform_line(indoc! {r##"
+                Some(#[thing|]#)
+                Some(#(other_thing|)#)
+            "##}),
+            "<A-o>",
+            helpers::platform_line(indoc! {r##"
+                Some#[(thing)|]#
+                Some#((other_thing)|)#
+            "##}),
+        ),
+        // multi range collision merges
+        (
+            helpers::platform_line(indoc! {r##"
+                (
+                    Some(#[thing|]#),
+                    Some(#(other_thing|)#),
+                )
+            "##}),
+            "<A-o><A-o><A-o>",
+            helpers::platform_line(indoc! {r##"
+                #[(
+                    Some(thing),
+                    Some(other_thing),
+                )|]#
+            "##}),
+        ),
+        // multi range collision merges, then shrinks back to original
+        (
+            helpers::platform_line(indoc! {r##"
+                (
+                    Some(#[thing|]#),
+                    Some(#(other_thing|)#),
+                )
+            "##}),
+            "<A-o><A-o><A-o><A-i>",
+            helpers::platform_line(indoc! {r##"
+                (
+                    #[Some(thing)|]#,
+                    #(Some(other_thing)|)#,
+                )
+            "##}),
+        ),
+        (
+            helpers::platform_line(indoc! {r##"
+                (
+                    Some(#[thing|]#),
+                    Some(#(other_thing|)#),
+                )
+            "##}),
+            "<A-o><A-o><A-o><A-i><A-i>",
+            helpers::platform_line(indoc! {r##"
+                (
+                    Some#[(thing)|]#,
+                    Some#((other_thing)|)#,
+                )
+            "##}),
+        ),
+        (
+            helpers::platform_line(indoc! {r##"
+                (
+                    Some(#[thing|]#),
+                    Some(#(other_thing|)#),
+                )
+            "##}),
+            "<A-o><A-o><A-o><A-i><A-i><A-i>",
+            helpers::platform_line(indoc! {r##"
+                (
+                    Some(#[thing|]#),
+                    Some(#(other_thing|)#),
+                )
+            "##}),
+        ),
+        // shrink with no expansion history defaults to first child
+        (
+            helpers::platform_line(indoc! {r##"
+                #[(
+                    Some(thing),
+                    Some(other_thing),
+                )|]#
+            "##}),
+            "<A-i>",
+            helpers::platform_line(indoc! {r##"
+                (
+                    #[Some(thing)|]#,
+                    Some(other_thing),
+                )
+            "##}),
+        ),
+        // any movement cancels selection history and falls back to first child
+        (
+            helpers::platform_line(indoc! {r##"
+                (
+                    Some(#[thing|]#),
+                    Some(#(other_thing|)#),
+                )
+
+            "##}),
+            "<A-o><A-o><A-o>jkvkkk<A-i>",
+            helpers::platform_line(indoc! {r##"
+                (
+                    #[|Some(thing)]#,
+                    Some(other_thing),
+                )
+
+            "##}),
+        ),
+    ];
+
+    for test in tests {
+        test_with_config(AppBuilder::new().with_file("foo.rs", None), test).await?;
+    }
+
+    Ok(())
+}
+
+#[tokio::test(flavor = "multi_thread")]
 async fn expand_selection_around() -> anyhow::Result<()> {
     let tests = vec![
         // single cursor stays single cursor, first goes to end of current
@@ -892,7 +911,6 @@
                     Some(#[thing|]#),
                     Some(#(other_thing|)#),
                 )
->>>>>>> 0f47d17a
             "##}),
         ),
     ];
